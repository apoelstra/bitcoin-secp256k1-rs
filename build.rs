// Bitcoin secp256k1 bindings
// Written in 2015 by
//   Andrew Poelstra
//
// To the extent possible under law, the author(s) have dedicated all
// copyright and related and neighboring rights to this software to
// the public domain worldwide. This software is distributed without
// any warranty.
//
// You should have received a copy of the CC0 Public Domain Dedication
// along with this software.
// If not, see <http://creativecommons.org/publicdomain/zero/1.0/>.
//

//! # Build script

// Coding conventions
#![deny(non_upper_case_globals)]
#![deny(non_camel_case_types)]
#![deny(non_snake_case)]
#![deny(unused_mut)]
#![warn(missing_docs)]

extern crate gcc;

fn main() {
    let mut base_config = gcc::Config::new();
    base_config.include("depend/secp256k1/")
               .include("depend/secp256k1/include")
               .include("depend/secp256k1/src")
               .flag("-g")
               // TODO these three should be changed to use libgmp, at least until secp PR 290 is merged
               .define("USE_NUM_NONE", Some("1"))
               .define("USE_FIELD_INV_BUILTIN", Some("1"))
               .define("USE_SCALAR_INV_BUILTIN", Some("1"))
               // TODO these should use 64-bit variants on 64-bit systems
               .define("USE_FIELD_10X26", Some("1"))
               .define("USE_SCALAR_8X32", Some("1"))
               .define("USE_ENDOMORPHISM", Some("1"))
               // These all are OK.
               .define("ENABLE_MODULE_ECDH", Some("1"))
               .define("ENABLE_MODULE_SCHNORR", Some("1"))
               .define("ENABLE_MODULE_RECOVERY", Some("1"));

    // secp256k1
<<<<<<< HEAD
    base_config.file("depend/secp256k1/src/laxder_shim.c")
               .file("depend/secp256k1/src/ext.c")
=======
    base_config.file("depend/secp256k1/contrib/lax_der_parsing.c")
               .file("depend/secp256k1/src/secp256k1.c")
>>>>>>> fe811b37
               .compile("libsecp256k1.a");
}
<|MERGE_RESOLUTION|>--- conflicted
+++ resolved
@@ -43,12 +43,7 @@
                .define("ENABLE_MODULE_RECOVERY", Some("1"));
 
     // secp256k1
-<<<<<<< HEAD
-    base_config.file("depend/secp256k1/src/laxder_shim.c")
-               .file("depend/secp256k1/src/ext.c")
-=======
     base_config.file("depend/secp256k1/contrib/lax_der_parsing.c")
                .file("depend/secp256k1/src/secp256k1.c")
->>>>>>> fe811b37
                .compile("libsecp256k1.a");
 }
